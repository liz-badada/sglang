# Copyright 2023-2024 SGLang Team
# Licensed under the Apache License, Version 2.0 (the "License");
# you may not use this file except in compliance with the License.
# You may obtain a copy of the License at
#
#     http://www.apache.org/licenses/LICENSE-2.0
#
# Unless required by applicable law or agreed to in writing, software
# distributed under the License is distributed on an "AS IS" BASIS,
# WITHOUT WARRANTIES OR CONDITIONS OF ANY KIND, either express or implied.
# See the License for the specific language governing permissions and
# limitations under the License.
# ==============================================================================
"""A scheduler that manages a tensor parallel GPU worker."""

import faulthandler
import logging
import os
import signal
import sys
import threading
import time
import warnings
from collections import defaultdict, deque
from concurrent import futures
from dataclasses import dataclass
from http import HTTPStatus
from types import SimpleNamespace
from typing import Dict, List, Optional, Tuple, Union

import psutil
import setproctitle
import torch
import zmq
from torch.distributed import barrier

from sglang.global_config import global_config
from sglang.srt.configs.model_config import ModelConfig
from sglang.srt.constrained.base_grammar_backend import create_grammar_backend
from sglang.srt.hf_transformers_utils import get_processor, get_tokenizer
from sglang.srt.layers.dp_attention import compute_dp_attention_world_info
from sglang.srt.layers.logits_processor import LogitsProcessorOutput
from sglang.srt.managers.io_struct import (
    AbortReq,
    CloseSessionReqInput,
    FlushCacheReq,
    GetInternalStateReq,
    GetInternalStateReqOutput,
    GetWeightsByNameReqInput,
    GetWeightsByNameReqOutput,
    HealthCheckOutput,
    InitWeightsUpdateGroupReqInput,
    InitWeightsUpdateGroupReqOutput,
    OpenSessionReqInput,
    OpenSessionReqOutput,
    ProfileReq,
    ProfileReqOutput,
    ProfileReqType,
    ReleaseMemoryOccupationReqInput,
    ReleaseMemoryOccupationReqOutput,
    ResumeMemoryOccupationReqInput,
    ResumeMemoryOccupationReqOutput,
    RpcReqInput,
    RpcReqOutput,
    SetInternalStateReq,
    SetInternalStateReqOutput,
    TokenizedEmbeddingReqInput,
    TokenizedGenerateReqInput,
    UpdateWeightFromDiskReqInput,
    UpdateWeightFromDiskReqOutput,
    UpdateWeightsFromDistributedReqInput,
    UpdateWeightsFromDistributedReqOutput,
    UpdateWeightsFromTensorReqInput,
    UpdateWeightsFromTensorReqOutput,
)
from sglang.srt.managers.schedule_batch import (
    FINISH_ABORT,
    ImageInputs,
    Req,
    ScheduleBatch,
    global_server_args_dict,
)
from sglang.srt.managers.schedule_policy import (
    AddReqResult,
    PrefillAdder,
    SchedulePolicy,
)
from sglang.srt.managers.scheduler_output_processor_mixin import (
    SchedulerOutputProcessorMixin,
)
from sglang.srt.managers.session_controller import Session
from sglang.srt.managers.tp_worker import TpModelWorker
from sglang.srt.managers.tp_worker_overlap_thread import TpModelWorkerClient
from sglang.srt.managers.utils import validate_input_length
from sglang.srt.mem_cache.chunk_cache import ChunkCache
from sglang.srt.mem_cache.hiradix_cache import HiRadixCache
from sglang.srt.mem_cache.radix_cache import RadixCache
from sglang.srt.metrics.collector import SchedulerMetricsCollector, SchedulerStats
from sglang.srt.model_executor.forward_batch_info import ForwardBatch, ForwardMode
from sglang.srt.server_args import PortArgs, ServerArgs
from sglang.srt.speculative.spec_info import SpeculativeAlgorithm
from sglang.srt.torch_memory_saver_adapter import TorchMemorySaverAdapter
from sglang.srt.utils import (
    DynamicGradMode,
    broadcast_pyobj,
    configure_logger,
    crash_on_warnings,
    get_bool_env_var,
    get_zmq_socket,
    kill_itself_when_parent_died,
    pyspy_dump_schedulers,
    set_gpu_proc_affinity,
    set_random_seed,
    suppress_other_loggers,
)
from sglang.utils import TypeBasedDispatcher, get_exception_traceback

from sglang.srt.managers import moe_tracker_router_hook

logger = logging.getLogger(__name__)

# Test retract decode for debugging purposes
TEST_RETRACT = get_bool_env_var("SGLANG_TEST_RETRACT")
RECORD_STEP_TIME = get_bool_env_var("SGLANG_RECORD_STEP_TIME")


@dataclass
class GenerationBatchResult:
    logits_output: LogitsProcessorOutput
    next_token_ids: List[int]
    extend_input_len_per_req: List[int]
    extend_logprob_start_len_per_req: List[int]
    bid: int


@dataclass
class EmbeddingBatchResult:
    embeddings: torch.Tensor
    bid: int


class Scheduler(SchedulerOutputProcessorMixin):
    """A scheduler that manages a tensor parallel GPU worker."""

    def __init__(
        self,
        server_args: ServerArgs,
        port_args: PortArgs,
        gpu_id: int,
        tp_rank: int,
        dp_rank: Optional[int],
    ):
        # Parse args
        self.server_args = server_args
        self.tp_rank = tp_rank
        self.tp_size = server_args.tp_size
        self.schedule_policy = server_args.schedule_policy
        self.lora_paths = server_args.lora_paths
        self.max_loras_per_batch = server_args.max_loras_per_batch
        self.enable_overlap = not server_args.disable_overlap_schedule
        self.skip_tokenizer_init = server_args.skip_tokenizer_init
        self.enable_metrics = server_args.enable_metrics
        self.stream_interval = server_args.stream_interval
        self.spec_algorithm = SpeculativeAlgorithm.from_string(
            server_args.speculative_algorithm
        )
        self.gpu_id = gpu_id
        self.enable_hierarchical_cache = server_args.enable_hierarchical_cache
        self.page_size = server_args.page_size

        # Distributed rank info
        self.dp_size = server_args.dp_size
        self.attn_tp_rank, self.attn_tp_size, self.dp_rank = (
            compute_dp_attention_world_info(
                server_args.enable_dp_attention,
                self.tp_rank,
                self.tp_size,
                self.dp_size,
            )
        )

        # Init inter-process communication
        context = zmq.Context(2)
        if self.attn_tp_rank == 0:
            self.recv_from_tokenizer = get_zmq_socket(
                context, zmq.PULL, port_args.scheduler_input_ipc_name, False
            )
            self.send_to_tokenizer = get_zmq_socket(
                context, zmq.PUSH, port_args.tokenizer_ipc_name, False
            )

            if server_args.skip_tokenizer_init:
                # Directly send to the TokenizerManager
                self.send_to_detokenizer = get_zmq_socket(
                    context, zmq.PUSH, port_args.tokenizer_ipc_name, False
                )
            else:
                # Send to the DetokenizerManager
                self.send_to_detokenizer = get_zmq_socket(
                    context, zmq.PUSH, port_args.detokenizer_ipc_name, False
                )

            self.recv_from_rpc = get_zmq_socket(
                context, zmq.DEALER, port_args.rpc_ipc_name, False
            )
        else:
            self.recv_from_tokenizer = None
            self.recv_from_rpc = None
            self.send_to_tokenizer = SimpleNamespace(send_pyobj=lambda x: None)
            self.send_to_detokenizer = SimpleNamespace(send_pyobj=lambda x: None)

        # Init tokenizer
        self.init_tokenizer()

        # Check whether overlap can be enabled
        if not self.is_generation:
            self.enable_overlap = False
            logger.info("Overlap scheduler is disabled for embedding models.")
        if self.model_config.is_multimodal:
            self.enable_overlap = False
            logger.info("Overlap scheduler is disabled for multimodal models.")

        # Launch a tensor parallel worker
        if self.enable_overlap:
            TpWorkerClass = TpModelWorkerClient
        else:
            TpWorkerClass = TpModelWorker

        self.tp_worker = TpWorkerClass(
            server_args=server_args,
            gpu_id=gpu_id,
            tp_rank=tp_rank,
            dp_rank=dp_rank,
            nccl_port=port_args.nccl_port,
        )

        # Launch a draft worker for speculative decoding
        if self.spec_algorithm.is_eagle():
            from sglang.srt.speculative.eagle_worker import EAGLEWorker

            self.draft_worker = EAGLEWorker(
                gpu_id=gpu_id,
                tp_rank=tp_rank,
                server_args=server_args,
                nccl_port=port_args.nccl_port,
                target_worker=self.tp_worker,
                dp_rank=dp_rank,
            )
        else:
            self.draft_worker = None

        # Get token and memory info from the model worker
        (
            self.max_total_num_tokens,
            self.max_prefill_tokens,
            self.max_running_requests,
            self.max_req_len,
            self.max_req_input_len,
            self.random_seed,
            self.device,
            worker_global_server_args_dict,
            _,
            _,
            _,
        ) = self.tp_worker.get_worker_info()
        self.tp_cpu_group = self.tp_worker.get_tp_cpu_group()
        self.attn_tp_cpu_group = self.tp_worker.get_attention_tp_cpu_group()
        self.pad_input_ids_func = self.tp_worker.get_pad_input_ids_func()
        global_server_args_dict.update(worker_global_server_args_dict)
        set_random_seed(self.random_seed)

        # Print debug info
        logger.info(
            f"max_total_num_tokens={self.max_total_num_tokens}, "
            f"chunked_prefill_size={server_args.chunked_prefill_size}, "
            f"max_prefill_tokens={self.max_prefill_tokens}, "
            f"max_running_requests={self.max_running_requests}, "
            f"context_len={self.model_config.context_len}"
        )

        # Init memory pool and cache
        self.init_memory_pool_and_cache()

        # Init running status
        self.waiting_queue: List[Req] = []
        # The running decoding batch for continuous batching
        self.running_batch: ScheduleBatch = ScheduleBatch(reqs=[], batch_is_full=False)
        # The current forward batch
        self.cur_batch: Optional[ScheduleBatch] = None
        # The last forward batch
        self.last_batch: Optional[ScheduleBatch] = None
        self.forward_ct = 0
        self.forward_ct_decode = 0
        self.num_generated_tokens = 0
        self.num_prefill_tokens = 0
        self.last_decode_stats_tic = time.time()
        self.last_prefill_stats_tic = time.time()
        self.return_health_check_ct = 0
        self.current_stream = torch.get_device_module(self.device).current_stream()
        if self.device == "cpu":
            self.current_stream.synchronize = lambda: None  # No-op for CPU

        # Init session info
        self.sessions: Dict[str, Session] = {}

        # Init chunked prefill
        self.chunked_prefill_size = server_args.chunked_prefill_size
        if self.chunked_prefill_size <= 0:  # -1 means disable
            self.chunked_prefill_size = None
        self.chunked_req = None
        self.is_mixed_chunk = (
            self.chunked_prefill_size is not None and server_args.enable_mixed_chunk
        )

        # Init the grammar backend for constrained generation
        self.grammar_queue: List[Req] = []
        if not server_args.skip_tokenizer_init:
            self.grammar_backend = create_grammar_backend(
                server_args, self.tokenizer, self.model_config.vocab_size
            )
        else:
            self.grammar_backend = None

        # Init schedule policy and new token estimation
        self.policy = SchedulePolicy(
            self.schedule_policy,
            self.tree_cache,
            self.enable_hierarchical_cache,
        )
        assert (
            server_args.schedule_conservativeness >= 0
        ), "Invalid schedule_conservativeness"
        self.init_new_token_ratio = min(
            global_config.default_init_new_token_ratio
            * server_args.schedule_conservativeness,
            1.0,
        )
        self.min_new_token_ratio = min(
            self.init_new_token_ratio
            * global_config.default_min_new_token_ratio_factor,
            1.0,
        )
        self.new_token_ratio_decay = (
            self.init_new_token_ratio - self.min_new_token_ratio
        ) / global_config.default_new_token_ratio_decay_steps
        self.new_token_ratio = self.init_new_token_ratio

        # Init watchdog thread
        self.watchdog_timeout = server_args.watchdog_timeout
        t = threading.Thread(target=self.watchdog_thread, daemon=True)
        t.start()
        self.parent_process = psutil.Process().parent()

        # Init memory saver
        self.memory_saver_adapter = TorchMemorySaverAdapter.create(
            enable=server_args.enable_memory_saver
        )

        # Init profiler
        self.torch_profiler = None
        self.torch_profiler_output_dir: Optional[str] = None
        self.torch_profiler_activities: Optional[List[str]] = None
        self.profiler_target_forward_ct: Optional[int] = None

        # Init metrics stats
        self.init_metrics()

        # Init request dispatcher
        self._request_dispatcher = TypeBasedDispatcher(
            [
                (TokenizedGenerateReqInput, self.handle_generate_request),
                (TokenizedEmbeddingReqInput, self.handle_embedding_request),
                (FlushCacheReq, self.flush_cache_wrapped),
                (AbortReq, self.abort_request),
                (OpenSessionReqInput, self.open_session),
                (CloseSessionReqInput, self.close_session),
                (UpdateWeightFromDiskReqInput, self.update_weights_from_disk),
                (InitWeightsUpdateGroupReqInput, self.init_weights_update_group),
                (
                    UpdateWeightsFromDistributedReqInput,
                    self.update_weights_from_distributed,
                ),
                (UpdateWeightsFromTensorReqInput, self.update_weights_from_tensor),
                (GetWeightsByNameReqInput, self.get_weights_by_name),
                (ReleaseMemoryOccupationReqInput, self.release_memory_occupation),
                (ResumeMemoryOccupationReqInput, self.resume_memory_occupation),
                (ProfileReq, self.profile),
                (GetInternalStateReq, self.get_internal_state),
                (SetInternalStateReq, self.set_internal_state),
                (RpcReqInput, self.handle_rpc_request),
            ]
        )

    def init_tokenizer(self):
        server_args = self.server_args

        self.model_config = ModelConfig(
            server_args.model_path,
            trust_remote_code=server_args.trust_remote_code,
            revision=server_args.revision,
            context_length=server_args.context_length,
            model_override_args=server_args.json_model_override_args,
            is_embedding=server_args.is_embedding,
            dtype=server_args.dtype,
            quantization=server_args.quantization,
        )
        self.is_generation = self.model_config.is_generation

        if server_args.skip_tokenizer_init:
            self.tokenizer = self.processor = None
        else:
            if self.model_config.is_multimodal:
                self.processor = get_processor(
                    server_args.tokenizer_path,
                    tokenizer_mode=server_args.tokenizer_mode,
                    trust_remote_code=server_args.trust_remote_code,
                    revision=server_args.revision,
                )
                self.tokenizer = self.processor.tokenizer
            else:
                self.tokenizer = get_tokenizer(
                    server_args.tokenizer_path,
                    tokenizer_mode=server_args.tokenizer_mode,
                    trust_remote_code=server_args.trust_remote_code,
                    revision=server_args.revision,
                )

    def init_memory_pool_and_cache(self):
        server_args = self.server_args

        self.req_to_token_pool, self.token_to_kv_pool_allocator = (
            self.tp_worker.get_memory_pool()
        )

        if (
            server_args.chunked_prefill_size is not None
            and server_args.disable_radix_cache
        ):
            self.tree_cache = ChunkCache(
                req_to_token_pool=self.req_to_token_pool,
                token_to_kv_pool_allocator=self.token_to_kv_pool_allocator,
            )
        else:
            if self.enable_hierarchical_cache:
                self.tree_cache = HiRadixCache(
                    req_to_token_pool=self.req_to_token_pool,
                    token_to_kv_pool_allocator=self.token_to_kv_pool_allocator,
                    tp_cache_group=self.tp_worker.get_tp_cpu_group(),
                    page_size=self.page_size,
                )
            else:
                self.tree_cache = RadixCache(
                    req_to_token_pool=self.req_to_token_pool,
                    token_to_kv_pool_allocator=self.token_to_kv_pool_allocator,
                    page_size=self.page_size,
                    disable=server_args.disable_radix_cache,
                )

        self.decode_mem_cache_buf_multiplier = (
            1
            if self.spec_algorithm.is_none()
            else (
                server_args.speculative_num_draft_tokens
                + (
                    server_args.speculative_eagle_topk
                    * server_args.speculative_num_steps
                )
            )
        )

    def init_metrics(self):
        # The largest prefill length of a single request
        self._largest_prefill_len: int = 0
        # The largest context length (prefill + generation) of a single request
        self._largest_prefill_decode_len: int = 0
        self.last_gen_throughput: float = 0.0
        self.last_input_throughput: float = 0.0
        self.step_time_dict = defaultdict(list)  # Dict[batch size -> step time]
        self.spec_num_total_accepted_tokens = 0
        self.spec_num_total_forward_ct = 0
        self.cum_spec_accept_length = 0
        self.cum_spec_accept_count = 0
        self.stats = SchedulerStats()
        if self.enable_metrics:
            engine_type = "unified"
            self.metrics_collector = SchedulerMetricsCollector(
                labels={
                    "model_name": self.server_args.served_model_name,
                    "engine_type": engine_type,
                },
            )

    @DynamicGradMode()
    def event_loop_normal(self):
        """A normal scheduler loop."""
        while True:
            recv_reqs = self.recv_requests()
            self.process_input_requests(recv_reqs)

            batch = self.get_next_batch_to_run()
            self.cur_batch = batch

            if batch:
                result = self.run_batch(batch)
                self.process_batch_result(batch, result)
            else:
                # When the server is idle, do self-check and re-init some states
                self.check_memory()
                self.new_token_ratio = self.init_new_token_ratio

            self.last_batch = batch

<<<<<<< HEAD
        from sglang.srt.managers.moe_tracker_router_hook import moe_tracker_analysis
        moe_tracker_analysis()

    @torch.no_grad()
=======
    @DynamicGradMode()
>>>>>>> 927ca935
    def event_loop_overlap(self):
        """A scheduler loop that overlaps the CPU processing and GPU computation."""
        self.result_queue = deque()

        while True:
            recv_reqs = self.recv_requests()
            self.process_input_requests(recv_reqs)

            batch = self.get_next_batch_to_run()
            self.cur_batch = batch

            if batch:
                result = self.run_batch(batch)
                self.result_queue.append((batch.copy(), result))

                if self.last_batch is None:
                    # Create a dummy first batch to start the pipeline for overlap schedule.
                    # It is now used for triggering the sampling_info_done event.
                    tmp_batch = ScheduleBatch(
                        reqs=None,
                        forward_mode=ForwardMode.DUMMY_FIRST,
                        next_batch_sampling_info=self.tp_worker.cur_sampling_info,
                    )
                    self.process_batch_result(tmp_batch, None)

            if self.last_batch:
                # Process the results of the last batch
                tmp_batch, tmp_result = self.result_queue.popleft()
                tmp_batch.next_batch_sampling_info = (
                    self.tp_worker.cur_sampling_info if batch else None
                )
                self.process_batch_result(tmp_batch, tmp_result)
            elif batch is None:
                # When the server is idle, do self-check and re-init some states
                self.check_memory()
                self.new_token_ratio = self.init_new_token_ratio

            self.last_batch = batch

            from sglang.srt.managers.moe_tracker_router_hook import moe_tracker_analysis
            moe_tracker_analysis()

    def recv_requests(self) -> List[Req]:
        """Receive results at tp_rank = 0 and broadcast it to all other TP ranks."""
        if self.attn_tp_rank == 0:
            recv_reqs = []

            while True:
                try:
                    recv_req = self.recv_from_tokenizer.recv_pyobj(zmq.NOBLOCK)
                except zmq.ZMQError:
                    break
                recv_reqs.append(recv_req)

            while True:
                try:
                    recv_rpc = self.recv_from_rpc.recv_pyobj(zmq.NOBLOCK)
                except zmq.ZMQError:
                    break
                recv_reqs.append(recv_rpc)
        else:
            recv_reqs = None

        if self.server_args.enable_dp_attention:
            if self.attn_tp_rank == 0:
                work_reqs = [
                    req
                    for req in recv_reqs
                    if isinstance(
                        req, (TokenizedGenerateReqInput, TokenizedEmbeddingReqInput)
                    )
                ]
                control_reqs = [
                    req
                    for req in recv_reqs
                    if not isinstance(
                        req, (TokenizedGenerateReqInput, TokenizedEmbeddingReqInput)
                    )
                ]
            else:
                work_reqs = None
                control_reqs = None

            if self.attn_tp_size != 1:
                attn_tp_rank_0 = self.dp_rank * self.attn_tp_size
                work_reqs = broadcast_pyobj(
                    work_reqs,
                    self.attn_tp_rank,
                    self.attn_tp_cpu_group,
                    src=attn_tp_rank_0,
                )
            if self.tp_size != 1:
                control_reqs = broadcast_pyobj(
                    control_reqs, self.tp_rank, self.tp_cpu_group
                )
            recv_reqs = work_reqs + control_reqs
        elif self.tp_size != 1:
            recv_reqs = broadcast_pyobj(recv_reqs, self.tp_rank, self.tp_cpu_group)
        return recv_reqs

    def process_input_requests(self, recv_reqs: List):
        for recv_req in recv_reqs:
            # If it is a health check generation request and there are running requests, ignore it.
            if is_health_check_generate_req(recv_req) and (
                self.chunked_req is not None or not self.running_batch.is_empty()
            ):
                self.return_health_check_ct += 1
                continue

            output = self._request_dispatcher(recv_req)
            if output is not None:
                if isinstance(output, RpcReqOutput):
                    if self.recv_from_rpc is not None:
                        self.recv_from_rpc.send_pyobj(output)
                else:
                    self.send_to_tokenizer.send_pyobj(output)

    def handle_generate_request(
        self,
        recv_req: TokenizedGenerateReqInput,
    ):
        # Create a new request
        if (
            recv_req.session_params is None
            or recv_req.session_params.id is None
            or recv_req.session_params.id not in self.sessions
        ):
            if recv_req.input_embeds is not None:
                # Generate fake input_ids based on the length of input_embeds
                seq_length = len(recv_req.input_embeds)
                fake_input_ids = [1] * seq_length
                recv_req.input_ids = fake_input_ids

            # Handle custom logit processor passed to the request
            custom_logit_processor = recv_req.custom_logit_processor
            if (
                not self.server_args.enable_custom_logit_processor
                and custom_logit_processor is not None
            ):
                logger.warning(
                    "The SGLang server is not configured to enable custom logit processor."
                    "The custom logit processor passed in will be ignored."
                    "Please set --enable-custom-logits-processor to enable this feature."
                )
                custom_logit_processor = None

            req = Req(
                recv_req.rid,
                recv_req.input_text,
                recv_req.input_ids,
                recv_req.sampling_params,
                return_logprob=recv_req.return_logprob,
                top_logprobs_num=recv_req.top_logprobs_num,
                token_ids_logprob=recv_req.token_ids_logprob,
                stream=recv_req.stream,
                lora_path=recv_req.lora_path,
                input_embeds=recv_req.input_embeds,
                custom_logit_processor=custom_logit_processor,
                return_hidden_states=recv_req.return_hidden_states,
                eos_token_ids=self.model_config.hf_eos_token_id,
            )
            req.tokenizer = self.tokenizer

            if (
                recv_req.session_params is not None
                and recv_req.session_params.id is not None
            ):
                req.finished_reason = FINISH_ABORT(
                    f"Invalid request: session id {recv_req.session_params.id} does not exist"
                )
                self._add_request_to_queue(req)
                return
        else:
            # Create a new request from a previous session
            session = self.sessions[recv_req.session_params.id]
            req = session.create_req(recv_req, self.tokenizer)
            if isinstance(req.finished_reason, FINISH_ABORT):
                self._add_request_to_queue(req)
                return

        # Handle multimodal inputs
        if recv_req.image_inputs is not None:
            image_inputs = ImageInputs.from_dict(recv_req.image_inputs)
            # Expand a single image token into multiple dummy tokens for receiving image embeddings
            req.origin_input_ids = self.pad_input_ids_func(
                req.origin_input_ids, image_inputs
            )
            req.extend_image_inputs(image_inputs)

            if len(req.origin_input_ids) >= self.max_req_input_len:
                error_msg = (
                    "Multimodal prompt is too long after expanding multimodal tokens. "
                    f"After expanding {len(req.origin_input_ids_unpadded)=} => {len(req.origin_input_ids)} >= {self.max_req_input_len}."
                )
                logger.error(error_msg)
                req.origin_input_ids = [0]
                req.image_inputs = None
                req.sampling_params.max_new_tokens = 0
                req.finished_reason = FINISH_ABORT(
                    error_msg, HTTPStatus.BAD_REQUEST, "BadRequestError"
                )
                self._add_request_to_queue(req)
                return

        # Validate prompts length
        error_msg = validate_input_length(
            req,
            self.max_req_input_len,
            self.server_args.allow_auto_truncate,
        )
        if error_msg:
            req.origin_input_ids = [0]
            req.sampling_params.max_new_tokens = 0
            self._add_request_to_queue(req)
            return

        # Copy more attributes
        if recv_req.logprob_start_len == -1 or not recv_req.return_logprob:
            # By default, only return the logprobs for output tokens
            req.logprob_start_len = len(req.origin_input_ids) - 1
        else:
            req.logprob_start_len = recv_req.logprob_start_len

        if req.logprob_start_len >= len(req.origin_input_ids):
            req.finished_reason = FINISH_ABORT(
                f"logprob_start_len, ({req.logprob_start_len}) is higher than the number of input tokens ({len(req.origin_input_ids)}). Request with a lower logprob_start_len.",
                HTTPStatus.BAD_REQUEST,
                "BadRequestError",
            )
            req.logprob_start_len = len(req.origin_input_ids) - 1
            self._add_request_to_queue(req)
            return

        req.sampling_params.max_new_tokens = min(
            (
                req.sampling_params.max_new_tokens
                if req.sampling_params.max_new_tokens is not None
                else 1 << 30
            ),
            self.max_req_len - len(req.origin_input_ids) - 1,
        )

        # Init grammar cache for this request
        add_to_grammar_queue = False
        if (
            req.sampling_params.json_schema is not None
            or req.sampling_params.regex is not None
            or req.sampling_params.ebnf is not None
            or req.sampling_params.structural_tag is not None
        ):
            assert self.grammar_backend is not None
            if req.sampling_params.json_schema is not None:
                key = ("json", req.sampling_params.json_schema)
            elif req.sampling_params.regex is not None:
                key = ("regex", req.sampling_params.regex)
            elif req.sampling_params.ebnf is not None:
                key = ("ebnf", req.sampling_params.ebnf)
            elif req.sampling_params.structural_tag:
                key = ("structural_tag", req.sampling_params.structural_tag)

            req.grammar = self.grammar_backend.get_cached_value(key)
            if not req.grammar:
                req.grammar = self.grammar_backend.get_future_value(key)
                add_to_grammar_queue = True

        if add_to_grammar_queue:
            self.grammar_queue.append(req)
        else:
            self._add_request_to_queue(req)

    def _add_request_to_queue(self, req: Req):
        self.waiting_queue.append(req)

    def _extend_requests_to_queue(self, reqs: List[Req]):
        self.waiting_queue.extend(reqs)

    def handle_embedding_request(
        self,
        recv_req: TokenizedEmbeddingReqInput,
    ):
        req = Req(
            recv_req.rid,
            recv_req.input_text,
            recv_req.input_ids,
            recv_req.sampling_params,
        )
        req.tokenizer = self.tokenizer

        # Handle multimodal inputs
        if recv_req.image_inputs is not None:
            image_inputs = ImageInputs.from_dict(recv_req.image_inputs)
            # Expand a single image token into multiple dummy tokens for receiving image embeddings
            req.origin_input_ids = self.pad_input_ids_func(
                req.origin_input_ids, image_inputs
            )
            req.extend_image_inputs(image_inputs)

            if len(req.origin_input_ids) >= self.max_req_input_len:
                error_msg = (
                    "Multimodal prompt is too long after expanding multimodal tokens. "
                    f"After expanding {len(req.origin_input_ids_unpadded)=} => {len(req.origin_input_ids)} >= {self.max_req_input_len}."
                )
                logger.error(error_msg)
                req.origin_input_ids = [0]
                req.image_inputs = None
                req.sampling_params.max_new_tokens = 0
                req.finished_reason = FINISH_ABORT(
                    error_msg, HTTPStatus.BAD_REQUEST, "BadRequestError"
                )
                self.waiting_queue.append(req)
                return

        # Validate prompts length
        error_msg = validate_input_length(
            req,
            self.max_req_input_len,
            self.server_args.allow_auto_truncate,
        )
        if error_msg:
            self._add_request_to_queue(req)
            return

        # Copy more attributes
        req.logprob_start_len = len(req.origin_input_ids) - 1
        self._add_request_to_queue(req)

    def log_prefill_stats(
        self,
        adder: PrefillAdder,
        can_run_list: List[Req],
        running_bs: int,
    ):
        gap_latency = time.time() - self.last_prefill_stats_tic
        self.last_prefill_stats_tic = time.time()
        self.last_input_throughput = self.num_prefill_tokens / gap_latency
        self.num_prefill_tokens = 0

        num_used = self.max_total_num_tokens - (
            self.token_to_kv_pool_allocator.available_size()
            + self.tree_cache.evictable_size()
        )
        self._largest_prefill_len = max(
            self._largest_prefill_len, adder.log_input_tokens
        )

        f = (
            f"Prefill batch. "
            f"#new-seq: {len(can_run_list)}, "
            f"#new-token: {adder.log_input_tokens}, "
            f"#cached-token: {adder.log_hit_tokens}, "
            f"token usage: {num_used / self.max_total_num_tokens:.2f}, "
            f"#running-req: {running_bs}, "
            f"#queue-req: {len(self.waiting_queue)}, "
        )
        logger.info(f)

        if self.enable_metrics:
            cache_hit_rate = adder.log_hit_tokens / (
                adder.log_input_tokens + adder.log_hit_tokens
            )
            self.stats.num_running_reqs = running_bs
            self.stats.num_used_tokens = num_used
            self.stats.token_usage = round(num_used / self.max_total_num_tokens, 2)
            self.stats.num_queue_reqs = len(self.waiting_queue)
            self.stats.cache_hit_rate = cache_hit_rate
            self.metrics_collector.log_stats(self.stats)

    def log_decode_stats(self):
        gap_latency = time.time() - self.last_decode_stats_tic
        self.last_decode_stats_tic = time.time()
        self.last_gen_throughput = self.num_generated_tokens / gap_latency
        self.num_generated_tokens = 0
        num_running_reqs = len(self.running_batch.reqs)
        num_used = self.max_total_num_tokens - (
            self.token_to_kv_pool_allocator.available_size()
            + self.tree_cache.evictable_size()
        )

        if RECORD_STEP_TIME:
            self.step_time_dict[num_running_reqs].append(
                gap_latency / self.server_args.decode_log_interval
            )

        if self.spec_algorithm.is_none():
            msg = (
                f"Decode batch. "
                f"#running-req: {num_running_reqs}, "
                f"#token: {num_used}, "
                f"token usage: {num_used / self.max_total_num_tokens:.2f}, "
                f"gen throughput (token/s): {self.last_gen_throughput:.2f}, "
                f"#queue-req: {len(self.waiting_queue)}, "
            )
            spec_accept_length = 0
        else:
            spec_accept_length = (
                self.spec_num_total_accepted_tokens / self.spec_num_total_forward_ct
            )
            self.cum_spec_accept_length += self.spec_num_total_accepted_tokens
            self.cum_spec_accept_count += self.spec_num_total_forward_ct
            self.spec_num_total_accepted_tokens = self.spec_num_total_forward_ct = 0
            msg = (
                f"Decode batch. "
                f"#running-req: {num_running_reqs}, "
                f"#token: {num_used}, "
                f"token usage: {num_used / self.max_total_num_tokens:.2f}, "
                f"accept len: {spec_accept_length:.2f}, "
                f"gen throughput (token/s): {self.last_gen_throughput:.2f}, "
                f"#queue-req: {len(self.waiting_queue)}, "
            )

        logger.info(msg)
        if self.enable_metrics:
            self.stats.num_running_reqs = num_running_reqs
            self.stats.num_used_tokens = num_used
            self.stats.token_usage = num_used / self.max_total_num_tokens
            self.stats.cache_hit_rate = 0.0
            self.stats.gen_throughput = self.last_gen_throughput
            self.stats.num_queue_reqs = len(self.waiting_queue)
            self.stats.spec_accept_length = spec_accept_length
            self.metrics_collector.log_stats(self.stats)

    def check_memory(self):
        available_size = (
            self.token_to_kv_pool_allocator.available_size()
            + self.tree_cache.evictable_size()
        )
        protected_size = self.tree_cache.protected_size()
        memory_leak = available_size != (
            self.max_total_num_tokens
            if not self.enable_hierarchical_cache
            else self.max_total_num_tokens - protected_size
        )
        if memory_leak:
            msg = (
                "KV cache pool leak detected! "
                f"{available_size=}, {protected_size=}, {self.max_total_num_tokens=}\n"
                f"{self.token_to_kv_pool_allocator.available_size()=}\n"
                f"{self.tree_cache.evictable_size()=}\n"
            )
            warnings.warn(msg)
            if crash_on_warnings():
                raise ValueError(msg)

        if len(self.req_to_token_pool.free_slots) != self.req_to_token_pool.size:
            msg = (
                "Memory pool leak detected!"
                f"available_size={len(self.req_to_token_pool.free_slots)}, "
                f"total_size={self.req_to_token_pool.size}\n"
            )
            warnings.warn(msg)
            if crash_on_warnings():
                raise ValueError(msg)

        if (
            self.enable_metrics
            and self.attn_tp_rank == 0
            and time.time() > self.metrics_collector.last_log_time + 30
        ):
            # During idle time, also collect metrics every 30 seconds.
            num_used = self.max_total_num_tokens - (
                self.token_to_kv_pool_allocator.available_size()
                + self.tree_cache.evictable_size()
            )
            num_running_reqs = len(self.running_batch.reqs)
            self.stats.num_running_reqs = num_running_reqs
            self.stats.num_used_tokens = num_used
            self.stats.token_usage = num_used / self.max_total_num_tokens
            self.stats.gen_throughput = 0
            self.stats.num_queue_reqs = len(self.waiting_queue)
            self.metrics_collector.log_stats(self.stats)

    def get_next_batch_to_run(self) -> Optional[ScheduleBatch]:
        # Merge the prefill batch into the running batch
        if self.last_batch and self.last_batch.forward_mode.is_extend():
            if self.chunked_req:
                # Move the chunked request out of the batch so that we can merge
                # only finished requests to running_batch.
                self.last_batch.filter_batch(chunked_req_to_exclude=self.chunked_req)
                self.tree_cache.cache_unfinished_req(self.chunked_req)
                # chunked request keeps its rid but will get a new req_pool_idx
                self.req_to_token_pool.free(self.chunked_req.req_pool_idx)
                self.running_batch.batch_is_full = False

            # Filter batch
            last_bs = self.last_batch.batch_size()
            self.last_batch.filter_batch()
            if self.last_batch.batch_size() < last_bs:
                self.running_batch.batch_is_full = False

            # Merge the new batch into the running batch
            if not self.last_batch.is_empty():
                if self.running_batch.is_empty():
                    self.running_batch = self.last_batch
                else:
                    # Merge running_batch with prefill batch
                    self.running_batch.merge_batch(self.last_batch)
            moe_tracker_router_hook.moe_tracker_stage = 'prefill'

        new_batch = self.get_new_batch_prefill()
        if new_batch is not None:
            # Run prefill first if possible
            ret = new_batch
            moe_tracker_router_hook.moe_tracker_stage = 'prefill'
        else:
            # Run decode
            if not self.running_batch.is_empty():
                self.running_batch = self.update_running_batch(self.running_batch)
<<<<<<< HEAD
                ret = self.running_batch
            moe_tracker_router_hook.moe_tracker_stage = 'decode'
=======
                ret = self.running_batch if not self.running_batch.is_empty() else None
            else:
                ret = None
>>>>>>> 927ca935

        # Handle DP attention
        if self.server_args.enable_dp_attention:
            ret, _ = self.prepare_dp_attn_batch(ret)

        return ret

    def get_new_batch_prefill(self) -> Optional[ScheduleBatch]:
        # Check if the grammar is ready in the grammar queue
        if self.grammar_queue:
            self.move_ready_grammar_requests()

        # Handle the cases where prefill is not allowed
        if (
            self.running_batch.batch_is_full or len(self.waiting_queue) == 0
        ) and self.chunked_req is None:
            return None

        running_bs = len(self.running_batch.reqs)
        if running_bs >= self.max_running_requests:
            self.running_batch.batch_is_full = True
            return None

        if self.enable_hierarchical_cache:
            # check for completion of hierarchical cache activities to release memory
            self.tree_cache.writing_check()
            self.tree_cache.loading_check()

        # Get priority queue
        prefix_computed = self.policy.calc_priority(self.waiting_queue)

        # Prefill policy
        adder = PrefillAdder(
            self.tree_cache,
            self.token_to_kv_pool_allocator,
            self.running_batch,
            self.new_token_ratio,
            self.max_prefill_tokens,
            self.chunked_prefill_size,
            running_bs if self.is_mixed_chunk else 0,
        )

        if self.chunked_req is not None:
            self.chunked_req.init_next_round_input()
            self.chunked_req = adder.add_chunked_req(self.chunked_req)

        if self.lora_paths:
            lora_set = set([req.lora_path for req in self.running_batch.reqs])

        # Get requests from the waiting queue to a new prefill batch
        for req in self.waiting_queue:
            if (
                self.lora_paths
                and len(
                    lora_set
                    | set([req.lora_path for req in adder.can_run_list])
                    | set([req.lora_path])
                )
                > self.max_loras_per_batch
            ):
                self.running_batch.batch_is_full = True
                break

            if running_bs + len(adder.can_run_list) >= self.max_running_requests:
                self.running_batch.batch_is_full = True
                break

            req.init_next_round_input(
                None if prefix_computed else self.tree_cache,
                self.enable_hierarchical_cache,
            )

            res = adder.add_one_req(
                req, self.chunked_req, self.enable_hierarchical_cache
            )
            if res != AddReqResult.CONTINUE:
                if res == AddReqResult.NO_TOKEN:
                    if self.enable_hierarchical_cache:
                        # Set batch_is_full after making sure there are requests that can be served
                        self.running_batch.batch_is_full = len(
                            adder.can_run_list
                        ) > 0 or (
                            self.running_batch is not None
                            and not self.running_batch.is_empty()
                        )
                    else:
                        self.running_batch.batch_is_full = True
                break

        # Update waiting queue
        can_run_list: List[Req] = adder.can_run_list
        if len(can_run_list) == 0:
            return None
        self.waiting_queue = [
            x for x in self.waiting_queue if x not in set(can_run_list)
        ]

        if self.enable_hierarchical_cache:
            self.tree_cache.read_to_load_cache()

        if adder.new_chunked_req is not None:
            assert self.chunked_req is None
            self.chunked_req = adder.new_chunked_req

        if self.chunked_req:
            self.chunked_req.is_chunked += 1

        # Print stats
        if self.attn_tp_rank == 0:
            self.log_prefill_stats(adder, can_run_list, running_bs)

        # Create a new batch
        new_batch = ScheduleBatch.init_new(
            can_run_list,
            self.req_to_token_pool,
            self.token_to_kv_pool_allocator,
            self.tree_cache,
            self.model_config,
            self.enable_overlap,
            self.spec_algorithm,
            self.server_args.enable_custom_logit_processor,
        )
        new_batch.prepare_for_extend()

        # Mixed-style chunked prefill
        if (
            self.is_mixed_chunk
            and not self.running_batch.is_empty()
            and not (new_batch.return_logprob or self.running_batch.return_logprob)
        ):
            # TODO (lianmin): support return_logprob + mixed chunked prefill
            self.running_batch.filter_batch()
            if not self.running_batch.is_empty():
                self.running_batch.prepare_for_decode()
                new_batch.mix_with_running(self.running_batch)
                new_batch.decoding_reqs = self.running_batch.reqs
            self.running_batch = ScheduleBatch(
                reqs=[], batch_is_full=self.running_batch.batch_is_full
            )
        else:
            new_batch.decoding_reqs = None

        return new_batch

    def update_running_batch(self, batch: ScheduleBatch) -> Optional[ScheduleBatch]:
        """Update the current running decoding batch."""
        initial_bs = batch.batch_size()

        batch.filter_batch()
        if batch.is_empty():
            batch.batch_is_full = False
            return batch

        # Check if decode out of memory
        if not batch.check_decode_mem(self.decode_mem_cache_buf_multiplier) or (
            TEST_RETRACT and batch.batch_size() > 10
        ):
            old_ratio = self.new_token_ratio

            retracted_reqs, new_token_ratio = batch.retract_decode(self.server_args)
            self.new_token_ratio = new_token_ratio

            logger.info(
                "Decode out of memory happened. "
                f"#retracted_reqs: {len(retracted_reqs)}, "
                f"#new_token_ratio: {old_ratio:.4f} -> {self.new_token_ratio:.4f}"
            )
            self._extend_requests_to_queue(retracted_reqs)
        else:
            self.new_token_ratio = max(
                self.new_token_ratio - self.new_token_ratio_decay,
                self.min_new_token_ratio,
            )

        if batch.batch_size() < initial_bs:
            batch.batch_is_full = False

        # Update batch tensors
        batch.prepare_for_decode()
        return batch

    def run_batch(
        self, batch: ScheduleBatch
    ) -> Union[GenerationBatchResult, EmbeddingBatchResult]:
        """Run a batch."""
        self.forward_ct += 1

        # Check profiler
        if (
            self.profiler_target_forward_ct
            and self.profiler_target_forward_ct <= self.forward_ct
        ):
            self.stop_profile()

        # Run forward
        if self.is_generation:
            if self.spec_algorithm.is_none():
                model_worker_batch = batch.get_model_worker_batch()
                logits_output, next_token_ids = self.tp_worker.forward_batch_generation(
                    model_worker_batch
                )
                bid = model_worker_batch.bid
            else:
                (
                    logits_output,
                    next_token_ids,
                    bid,
                    num_accepted_tokens,
                ) = self.draft_worker.forward_batch_speculative_generation(batch)
                self.spec_num_total_accepted_tokens += (
                    num_accepted_tokens + batch.batch_size()
                )
                self.spec_num_total_forward_ct += batch.batch_size()
                self.num_generated_tokens += num_accepted_tokens
            batch.output_ids = next_token_ids

            # These 2 values are needed for processing the output, but the values can be
            # modified by overlap schedule. So we have to copy them here so that
            # we can use the correct values in output processing.
            if batch.return_logprob:
                extend_input_len_per_req = [req.extend_input_len for req in batch.reqs]
                extend_logprob_start_len_per_req = [
                    req.extend_logprob_start_len for req in batch.reqs
                ]
            else:
                extend_input_len_per_req = None
                extend_logprob_start_len_per_req = None

            ret = GenerationBatchResult(
                logits_output=logits_output,
                next_token_ids=next_token_ids,
                extend_input_len_per_req=extend_input_len_per_req,
                extend_logprob_start_len_per_req=extend_logprob_start_len_per_req,
                bid=bid,
            )
        else:  # embedding or reward model
            model_worker_batch = batch.get_model_worker_batch()
            embeddings = self.tp_worker.forward_batch_embedding(model_worker_batch)
            ret = EmbeddingBatchResult(
                embeddings=embeddings, bid=model_worker_batch.bid
            )
        return ret

    def process_batch_result(
        self,
        batch: ScheduleBatch,
        result: Union[GenerationBatchResult, EmbeddingBatchResult],
    ):
        if batch.forward_mode.is_decode():
            self.process_batch_result_decode(batch, result)
        elif batch.forward_mode.is_extend():
            self.process_batch_result_prefill(batch, result)
        elif batch.forward_mode.is_idle():
            if self.enable_overlap:
                self.tp_worker.resolve_batch_result(result.bid)
                if batch.next_batch_sampling_info:
                    batch.next_batch_sampling_info.update_regex_vocab_mask()
                    self.current_stream.synchronize()
                    batch.next_batch_sampling_info.sampling_info_done.set()
        elif batch.forward_mode.is_dummy_first():
            batch.next_batch_sampling_info.update_regex_vocab_mask()
            self.current_stream.synchronize()
            batch.next_batch_sampling_info.sampling_info_done.set()

        if self.return_health_check_ct:
            # Return some signal for the health check.
            # This is used to prevent the health check signal being blocked by long context prefill.
            # However, one minor issue is that this code path does not check the status of detokenizer manager.
            self.return_health_check_ct -= 1
            self.send_to_tokenizer.send_pyobj(HealthCheckOutput())

    def prepare_dp_attn_batch(self, local_batch: ScheduleBatch):
        # Check if other DP workers have running batches
        if local_batch is None:
            num_tokens = 0
            global_num_tokens_for_logprob = 0
        elif local_batch.forward_mode.is_decode():
            num_tokens = local_batch.batch_size()
            if not self.spec_algorithm.is_none() and self.spec_algorithm.is_eagle():
                num_tokens = num_tokens * self.server_args.speculative_num_draft_tokens
            global_num_tokens_for_logprob = num_tokens
        else:
            num_tokens = local_batch.extend_num_tokens
            global_num_tokens_for_logprob = sum(
                [
                    # We should have at least 1 token for sample in every case.
                    max(extend_len - logprob_start_len, 1)
                    for logprob_start_len, extend_len in zip(
                        local_batch.extend_logprob_start_lens, local_batch.extend_lens
                    )
                ]
            )

        if local_batch is None or local_batch.forward_mode.is_decode_or_idle():
            can_cuda_graph = 1
        else:
            can_cuda_graph = 0

        if not self.spec_algorithm.is_none():
            # TODO(sang): Support cuda graph when idle batch is there.
            if local_batch is None or local_batch.forward_mode.is_idle():
                can_cuda_graph = 0

        is_extend_in_batch = (
            local_batch.forward_mode.is_extend() if local_batch else False
        )
        local_info = torch.tensor(
            [
                num_tokens,
                can_cuda_graph,
                global_num_tokens_for_logprob,
                is_extend_in_batch,
            ],
            dtype=torch.int64,
        )
        global_info = torch.empty(
            (self.server_args.dp_size, self.attn_tp_size, 4),
            dtype=torch.int64,
        )
        torch.distributed.all_gather_into_tensor(
            global_info.flatten(),
            local_info,
            group=self.tp_cpu_group,
        )
        global_num_tokens = global_info[:, 0, 0].tolist()
        can_cuda_graph = min(global_info[:, 0, 1].tolist())
        global_num_tokens_for_logprob = global_info[:, 0, 2].tolist()
        is_extend_in_batch = global_info[:, 0, 3].tolist()

        if local_batch is None and max(global_num_tokens) > 0:
            local_batch = self.get_idle_batch()

        if local_batch is not None:
            local_batch.global_num_tokens = global_num_tokens
            local_batch.global_num_tokens_for_logprob = global_num_tokens_for_logprob

            # Check forward mode for cuda graph
            if not self.server_args.disable_cuda_graph:
                local_batch.can_run_dp_cuda_graph = can_cuda_graph

        return local_batch, any(is_extend_in_batch)

    def get_idle_batch(self):
        idle_batch = ScheduleBatch.init_new(
            [],
            self.req_to_token_pool,
            self.token_to_kv_pool_allocator,
            self.tree_cache,
            self.model_config,
            self.enable_overlap,
            self.spec_algorithm,
            self.server_args.enable_custom_logit_processor,
        )
        idle_batch.prepare_for_idle()
        return idle_batch

    def move_ready_grammar_requests(self):
        """Move requests whose grammar objects are ready from grammar_queue to waiting_queue."""
        num_ready_reqs = 0
        for req in self.grammar_queue:
            try:
                req.grammar = req.grammar.result(timeout=0.05)
                num_ready_reqs += 1
            except futures._base.TimeoutError:
                break

        if self.server_args.enable_dp_attention:
            tp_size = self.attn_tp_size
            tp_group = self.attn_tp_cpu_group
        else:
            tp_size = self.tp_size
            tp_group = self.tp_cpu_group

        if tp_size > 1:
            # Sync across TP ranks to make sure they have the same number of ready requests
            tensor = torch.tensor(num_ready_reqs, dtype=torch.int32)
            torch.distributed.all_reduce(
                tensor, op=torch.distributed.ReduceOp.MAX, group=tp_group
            )
            num_ready_reqs_max = tensor.item()
            for i in range(num_ready_reqs, num_ready_reqs_max):
                self.grammar_queue[i].grammar = self.grammar_queue[i].grammar.result()
            num_ready_reqs = num_ready_reqs_max

        self._extend_requests_to_queue(self.grammar_queue[:num_ready_reqs])
        self.grammar_queue = self.grammar_queue[num_ready_reqs:]

    def watchdog_thread(self):
        """A watch dog thread that will try to kill the server itself if one forward batch takes too long."""
        self.watchdog_last_forward_ct = 0
        self.watchdog_last_time = time.time()

        while True:
            current = time.time()
            if self.cur_batch is not None:
                if self.watchdog_last_forward_ct == self.forward_ct:
                    if current > self.watchdog_last_time + self.watchdog_timeout:
                        logger.error(f"Watchdog timeout ({self.watchdog_timeout=})")
                        break
                else:
                    self.watchdog_last_forward_ct = self.forward_ct
                    self.watchdog_last_time = current
            time.sleep(self.watchdog_timeout // 2)

        # Print batch size and memory pool info to check whether there are de-sync issues.
        logger.error(
            f"{self.cur_batch.batch_size()=}, "
            f"{self.cur_batch.reqs=}, "
            f"{self.token_to_kv_pool_allocator.available_size()=}, "
            f"{self.tree_cache.evictable_size()=}, "
        )
        # Wait for some time so that the parent process can print the error.
        pyspy_dump_schedulers()
        print(file=sys.stderr, flush=True)
        print(file=sys.stdout, flush=True)
        time.sleep(5)
        self.parent_process.send_signal(signal.SIGQUIT)

    def flush_cache_wrapped(self, recv_req: FlushCacheReq):
        self.flush_cache()

    def flush_cache(self):
        """Flush the memory pool and cache."""
        if len(self.waiting_queue) == 0 and self.running_batch.is_empty():
            self.cur_batch = None
            self.last_batch = None
            self.tree_cache.reset()
            if self.grammar_backend:
                self.grammar_backend.reset()
            self.req_to_token_pool.clear()
            self.token_to_kv_pool_allocator.clear()

            if not self.spec_algorithm.is_none():
                self.draft_worker.model_runner.req_to_token_pool.clear()
                self.draft_worker.model_runner.token_to_kv_pool_allocator.clear()

            self.num_generated_tokens = 0
            self.forward_ct_decode = 0
            self.spec_num_total_accepted_tokens = 0
            self.spec_num_total_forward_ct = 0
            self.cum_spec_accept_length = 0
            self.cum_spec_accept_count = 0
            torch.cuda.empty_cache()
            logger.info("Cache flushed successfully!")
            if_success = True
        else:
            logging.warning(
                f"Cache not flushed because there are pending requests. "
                f"#queue-req: {len(self.waiting_queue)}, "
                f"#running-req: {len(self.running_batch.reqs)}"
            )
            if_success = False
        return if_success

    def get_internal_state(self, recv_req: GetInternalStateReq):
        ret = dict(global_server_args_dict)
        ret["last_gen_throughput"] = self.last_gen_throughput
        if not self.spec_algorithm.is_none() and self.cum_spec_accept_count > 0:
            ret["avg_spec_accept_length"] = (
                self.cum_spec_accept_length / self.cum_spec_accept_count
            )

        if RECORD_STEP_TIME:
            ret["step_time_dict"] = self.step_time_dict
        return GetInternalStateReqOutput(
            internal_state=ret,
        )

    def set_internal_state(self, recv_req: SetInternalStateReq):
        server_args_dict = recv_req.server_args
        args_allow_update = set(
            [
                "speculative_accept_threshold_single",
                "speculative_accept_threshold_acc",
            ]
        )
        if_success = True
        for k, v in server_args_dict.items():
            if k not in args_allow_update:
                logging.warning(f"Updating {k} is not supported.")
                if_success = False
                break
        if if_success:
            if not self.spec_algorithm.is_none() and self.cum_spec_accept_count > 0:
                avg_spec_accept_length = (
                    self.cum_spec_accept_length / self.cum_spec_accept_count
                )
                logger.info(f"{avg_spec_accept_length=}")
            self.cum_spec_accept_length = self.cum_spec_accept_count = 0
            for k, v in server_args_dict.items():
                global_server_args_dict[k] = v
            logger.info(f"Global server args updated! " f"{global_server_args_dict=}")
        return SetInternalStateReqOutput(
            updated=True,
            server_args=global_server_args_dict,
        )

    def handle_rpc_request(self, recv_req: RpcReqInput):
        # Handle RPC requests
        logger.info(
            f"handle_rpc_request: {recv_req.method}, param: {recv_req.parameters}"
        )

        success = True
        exec = None
        try:
            func = getattr(self, recv_req.method)
            func(recv_req.parameters)
        except Exception as e:
            success = False
            exec = e
            logger.error(f"Failed to call rpc {recv_req.method}: {str(e)}")

        barrier()
        return RpcReqOutput(success, "" if not exec else str(exec))

    def save_remote_model(self, params):
        url = params["url"]

        if isinstance(self.tp_worker, TpModelWorkerClient):
            worker = self.tp_worker.worker
        else:
            worker = self.tp_worker

        worker.model_runner.save_remote_model(url)

    def save_sharded_model(self, params):
        if isinstance(self.tp_worker, TpModelWorkerClient):
            worker = self.tp_worker.worker
        else:
            worker = self.tp_worker

        worker.model_runner.save_sharded_model(
            path=params["path"],
            pattern=params["pattern"],
            max_size=params["max_size"],
        )

    def abort_request(self, recv_req: AbortReq):
        # Delete requests in the waiting queue
        to_del = []
        for i, req in enumerate(self.waiting_queue):
            if req.rid.startswith(recv_req.rid):
                to_del.append(i)
                break

        # Sort in reverse order to avoid index issues when deleting
        for i in sorted(to_del, reverse=True):
            req = self.waiting_queue.pop(i)
            logger.debug(f"Abort queued request. {req.rid=}")
            return

        # Delete requests in the running batch
        for req in self.running_batch.reqs:
            if req.rid.startswith(recv_req.rid) and not req.finished():
                logger.debug(f"Abort running request. {req.rid=}")
                req.to_abort = True
                return

    def _pause_engine(self) -> Tuple[List[Req], int]:
        raise NotImplementedError()

    def update_weights_from_disk(self, recv_req: UpdateWeightFromDiskReqInput):
        """In-place update of the weights from disk."""
        success, message = self.tp_worker.update_weights_from_disk(recv_req)
        if success:
            flash_cache_success = self.flush_cache()
            assert flash_cache_success, "Cache flush failed after updating weights"
        else:
            logger.error(message)
        return UpdateWeightFromDiskReqOutput(success, message, 0)

    def init_weights_update_group(self, recv_req: InitWeightsUpdateGroupReqInput):
        """Initialize the online model parameter update group."""
        success, message = self.tp_worker.init_weights_update_group(recv_req)
        return InitWeightsUpdateGroupReqOutput(success, message)

    def update_weights_from_distributed(
        self,
        recv_req: UpdateWeightsFromDistributedReqInput,
    ) -> Tuple[bool, str]:
        """Update the online model parameter."""
        success, message = self.tp_worker.update_weights_from_distributed(recv_req)
        if success:
            flash_cache_success = self.flush_cache()
            assert flash_cache_success, "Cache flush failed after updating weights"
        else:
            logger.error(message)
        return UpdateWeightsFromDistributedReqOutput(success, message)

    def update_weights_from_tensor(self, recv_req: UpdateWeightsFromTensorReqInput):
        """Update the online model parameter from tensors."""
        success, message = self.tp_worker.update_weights_from_tensor(recv_req)
        # TODO extract common code b/t update_weights_from_distributed and update_weights_from_tensor later
        if success:
            if recv_req.flush_cache:
                flash_cache_success = self.flush_cache()
                assert flash_cache_success, "Cache flush failed after updating weights"
        else:
            logger.error(message)
        return UpdateWeightsFromTensorReqOutput(success, message)

    def get_weights_by_name(self, recv_req: GetWeightsByNameReqInput):
        parameter = self.tp_worker.get_weights_by_name(recv_req)
        return GetWeightsByNameReqOutput(parameter)

    def release_memory_occupation(self, recv_req: ReleaseMemoryOccupationReqInput):
        self.stashed_model_static_state = _export_static_state(
            self.tp_worker.worker.model_runner.model
        )
        self.memory_saver_adapter.pause()
        self.flush_cache()
        return ReleaseMemoryOccupationReqOutput()

    def resume_memory_occupation(self, recv_req: ResumeMemoryOccupationReqInput):
        self.memory_saver_adapter.resume()
        _import_static_state(
            self.tp_worker.worker.model_runner.model, self.stashed_model_static_state
        )
        del self.stashed_model_static_state
        return ResumeMemoryOccupationReqOutput()

    def profile(self, recv_req: ProfileReq):
        if recv_req.type == ProfileReqType.START_PROFILE:
            return self.start_profile(
                recv_req.output_dir, recv_req.num_steps, recv_req.activities
            )
        else:
            return self.stop_profile()

    def start_profile(
        self,
        output_dir: Optional[str],
        num_steps: Optional[int],
        activities: Optional[List[str]],
    ) -> None:
        if self.torch_profiler_activities:
            return ProfileReqOutput(
                success=False,
                message="Profiling is already in progress. Call /stop_profile first.",
            )

        if output_dir is None:
            output_dir = os.getenv("SGLANG_TORCH_PROFILER_DIR", "/tmp")
        if activities is None:
            activities = ["CPU", "GPU"]

        self.torch_profiler_output_dir = output_dir
        self.torch_profiler_activities = activities
        logger.info(
            "Profiling starts. Traces will be saved to: %s",
            self.torch_profiler_output_dir,
        )

        activity_map = {
            "CPU": torch.profiler.ProfilerActivity.CPU,
            "GPU": torch.profiler.ProfilerActivity.CUDA,
        }
        torchprof_activities = [
            activity_map[a] for a in activities if a in activity_map
        ]

        if torchprof_activities:
            self.torch_profiler = torch.profiler.profile(
                activities=torchprof_activities,
                with_stack=True,
            )
            self.torch_profiler.start()

        if "MEM" in activities:
            torch.cuda.memory._record_memory_history(max_entries=100000)

        if num_steps:
            self.profiler_target_forward_ct = self.forward_ct + num_steps
            # The caller will be notified when reaching profiler_target_forward_ct
        else:
            self.profiler_target_forward_ct = None
            return ProfileReqOutput(success=True, message="Succeeded")

    def stop_profile(self) -> None:
        if self.torch_profiler_activities is None:
            return

        logger.info("Stop profiling...")
        if self.torch_profiler is not None:
            self.torch_profiler.stop()
            self.torch_profiler.export_chrome_trace(
                os.path.join(
                    self.torch_profiler_output_dir,
                    str(time.time()) + f"-TP-{self.tp_rank}" + ".trace.json.gz",
                )
            )

        if "MEM" in self.torch_profiler_activities:
            memory_profile_path = os.path.join(
                self.torch_profiler_trace_dir,
                str(time.time()) + f"-TP-{self.tp_rank}-memory" + ".pickle",
            )
            torch.cuda.memory._dump_snapshot(memory_profile_path)
            torch.cuda.memory._record_memory_history(enabled=None)

        logger.info(
            "Profiling done. Traces are saved to: %s",
            self.torch_profiler_output_dir,
        )
        self.torch_profiler = None
        self.torch_profiler_output_dir = None
        self.torch_profiler_activities = None

        if self.profiler_target_forward_ct:
            self.send_to_tokenizer.send_pyobj(
                ProfileReqOutput(success=True, message="Succeeded.")
            )

    def open_session(self, recv_req: OpenSessionReqInput):
        # handle error
        session_id = recv_req.session_id
        if session_id in self.sessions:
            logger.warning(f"session id {session_id} already exist, cannot open.")
            return OpenSessionReqOutput(session_id, False)
        elif session_id is None:
            logger.warning("session id is None, cannot open.")
            return OpenSessionReqOutput(session_id, False)
        else:
            self.sessions[session_id] = Session(
                recv_req.capacity_of_str_len, session_id
            )
            return OpenSessionReqOutput(session_id, True)

    def close_session(self, recv_req: CloseSessionReqInput):
        # handle error
        session_id = recv_req.session_id
        if session_id not in self.sessions:
            logger.warning(f"session id {session_id} does not exist, cannot delete.")
        else:
            del self.sessions[session_id]


def is_health_check_generate_req(recv_req):
    return getattr(recv_req, "rid", "").startswith("HEALTH_CHECK")


def _export_static_state(model):
    return dict(
        buffers=[
            (name, buffer.detach().clone()) for name, buffer in model.named_buffers()
        ]
    )


def _import_static_state(model, static_params):
    self_named_buffers = dict(model.named_buffers())
    for name, tensor in static_params["buffers"]:
        self_named_buffers[name][...] = tensor


def run_scheduler_process(
    server_args: ServerArgs,
    port_args: PortArgs,
    gpu_id: int,
    tp_rank: int,
    dp_rank: Optional[int],
    pipe_writer,
):

    # Generate the prefix
    if dp_rank is None:
        prefix = f" TP{tp_rank}"
    else:
        prefix = f" DP{dp_rank} TP{tp_rank}"

    # Config the process
    # kill_itself_when_parent_died()  # This is disabled because it does not work for `--dp 2`
    setproctitle.setproctitle(f"sglang::scheduler{prefix.replace(' ', '_')}")
    faulthandler.enable()
    parent_process = psutil.Process().parent()

    # [For Router] if env var "SGLANG_DP_RANK" exist, set dp_rank to the value of the env var
    if dp_rank is None and "SGLANG_DP_RANK" in os.environ:
        dp_rank = int(os.environ["SGLANG_DP_RANK"])

    # Configure the logger
    configure_logger(server_args, prefix=prefix)
    suppress_other_loggers()

    # Set cpu affinity to this gpu process
    if get_bool_env_var("SGLANG_SET_CPU_AFFINITY"):
        set_gpu_proc_affinity(server_args.tp_size, server_args.nnodes, gpu_id)

    # Create a scheduler and run the event loop
    try:
        scheduler = Scheduler(server_args, port_args, gpu_id, tp_rank, dp_rank)
        print(f"The class of obj1 is: {type(scheduler.tp_worker.worker.model_runner.model.model).__name__}")
        if "DeepSeek-V3" in server_args.model_path:
            import types
            from sglang.srt.managers.moe_tracker_layer_hook import forward_deepseek_model_layer_hook
            scheduler.tp_worker.worker.model_runner.model.model.forward = types.MethodType(
                forward_deepseek_model_layer_hook, scheduler.tp_worker.worker.model_runner.model.model)
        elif "Qwen1.5-MoE-A2.7B" in server_args.model_path:
            import types
            from sglang.srt.managers.moe_tracker_layer_hook import forward_qwen_model_layer_hook
            scheduler.tp_worker.worker.model_runner.model.model.forward = types.MethodType(
                forward_qwen_model_layer_hook, scheduler.tp_worker.worker.model_runner.model.model)
        pipe_writer.send(
            {
                "status": "ready",
                "max_total_num_tokens": scheduler.max_total_num_tokens,
                "max_req_input_len": scheduler.max_req_input_len,
            }
        )
        if scheduler.enable_overlap:
            scheduler.event_loop_overlap()
        else:
            scheduler.event_loop_normal()
    except Exception:
        traceback = get_exception_traceback()
        logger.error(f"Scheduler hit an exception: {traceback}")
        parent_process.send_signal(signal.SIGQUIT)<|MERGE_RESOLUTION|>--- conflicted
+++ resolved
@@ -40,6 +40,7 @@
 from sglang.srt.hf_transformers_utils import get_processor, get_tokenizer
 from sglang.srt.layers.dp_attention import compute_dp_attention_world_info
 from sglang.srt.layers.logits_processor import LogitsProcessorOutput
+from sglang.srt.managers import moe_tracker_router_hook
 from sglang.srt.managers.io_struct import (
     AbortReq,
     CloseSessionReqInput,
@@ -115,8 +116,6 @@
 )
 from sglang.utils import TypeBasedDispatcher, get_exception_traceback
 
-from sglang.srt.managers import moe_tracker_router_hook
-
 logger = logging.getLogger(__name__)
 
 # Test retract decode for debugging purposes
@@ -510,14 +509,11 @@
 
             self.last_batch = batch
 
-<<<<<<< HEAD
         from sglang.srt.managers.moe_tracker_router_hook import moe_tracker_analysis
+
         moe_tracker_analysis()
 
-    @torch.no_grad()
-=======
     @DynamicGradMode()
->>>>>>> 927ca935
     def event_loop_overlap(self):
         """A scheduler loop that overlaps the CPU processing and GPU computation."""
         self.result_queue = deque()
@@ -558,6 +554,7 @@
             self.last_batch = batch
 
             from sglang.srt.managers.moe_tracker_router_hook import moe_tracker_analysis
+
             moe_tracker_analysis()
 
     def recv_requests(self) -> List[Req]:
@@ -1014,25 +1011,21 @@
                 else:
                     # Merge running_batch with prefill batch
                     self.running_batch.merge_batch(self.last_batch)
-            moe_tracker_router_hook.moe_tracker_stage = 'prefill'
+            moe_tracker_router_hook.moe_tracker_stage = "prefill"
 
         new_batch = self.get_new_batch_prefill()
         if new_batch is not None:
             # Run prefill first if possible
             ret = new_batch
-            moe_tracker_router_hook.moe_tracker_stage = 'prefill'
+            moe_tracker_router_hook.moe_tracker_stage = "prefill"
         else:
             # Run decode
             if not self.running_batch.is_empty():
                 self.running_batch = self.update_running_batch(self.running_batch)
-<<<<<<< HEAD
-                ret = self.running_batch
-            moe_tracker_router_hook.moe_tracker_stage = 'decode'
-=======
                 ret = self.running_batch if not self.running_batch.is_empty() else None
             else:
                 ret = None
->>>>>>> 927ca935
+            moe_tracker_router_hook.moe_tracker_stage = "decode"
 
         # Handle DP attention
         if self.server_args.enable_dp_attention:
@@ -1825,17 +1818,35 @@
     # Create a scheduler and run the event loop
     try:
         scheduler = Scheduler(server_args, port_args, gpu_id, tp_rank, dp_rank)
-        print(f"The class of obj1 is: {type(scheduler.tp_worker.worker.model_runner.model.model).__name__}")
+        print(
+            f"The class of obj1 is: {type(scheduler.tp_worker.worker.model_runner.model.model).__name__}"
+        )
         if "DeepSeek-V3" in server_args.model_path:
             import types
-            from sglang.srt.managers.moe_tracker_layer_hook import forward_deepseek_model_layer_hook
-            scheduler.tp_worker.worker.model_runner.model.model.forward = types.MethodType(
-                forward_deepseek_model_layer_hook, scheduler.tp_worker.worker.model_runner.model.model)
+
+            from sglang.srt.managers.moe_tracker_layer_hook import (
+                forward_deepseek_model_layer_hook,
+            )
+
+            scheduler.tp_worker.worker.model_runner.model.model.forward = (
+                types.MethodType(
+                    forward_deepseek_model_layer_hook,
+                    scheduler.tp_worker.worker.model_runner.model.model,
+                )
+            )
         elif "Qwen1.5-MoE-A2.7B" in server_args.model_path:
             import types
-            from sglang.srt.managers.moe_tracker_layer_hook import forward_qwen_model_layer_hook
-            scheduler.tp_worker.worker.model_runner.model.model.forward = types.MethodType(
-                forward_qwen_model_layer_hook, scheduler.tp_worker.worker.model_runner.model.model)
+
+            from sglang.srt.managers.moe_tracker_layer_hook import (
+                forward_qwen_model_layer_hook,
+            )
+
+            scheduler.tp_worker.worker.model_runner.model.model.forward = (
+                types.MethodType(
+                    forward_qwen_model_layer_hook,
+                    scheduler.tp_worker.worker.model_runner.model.model,
+                )
+            )
         pipe_writer.send(
             {
                 "status": "ready",
