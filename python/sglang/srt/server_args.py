--- conflicted
+++ resolved
@@ -1016,17 +1016,16 @@
             help="Enable hierarchical cache",
         )
         parser.add_argument(
-<<<<<<< HEAD
-            "--enable-deepep-moe",
-            action="store_true",
-            help="Enabling DeepEP MoE implementation for moe.",
-=======
             "--hicache-ratio",
             type=float,
             required=False,
             default=ServerArgs.hicache_ratio,
             help="The ratio of the size of host KV cache memory pool to the size of device pool.",
->>>>>>> 8baf9a0c
+        )
+        parser.add_argument(
+            "--enable-deepep-moe",
+            action="store_true",
+            help="Enabling DeepEP MoE implementation for EP MoE.",
         )
 
         # Server warmups
